--- conflicted
+++ resolved
@@ -16,12 +16,9 @@
 """
 
 # Third Party
-<<<<<<< HEAD
 import os
 import tempfile
-=======
 import numpy as np
->>>>>>> 583eaa20
 from pyspark.sql.functions import udf
 from pyspark.sql.types import ArrayType
 
@@ -110,17 +107,11 @@
 @udf(returnType=ArrayType(ImageType()))
 def video_to_images(
     video,
-<<<<<<< HEAD
     youtube_uri: str = tempfile.gettempdir(),
-    sample_rate: int = 1,
-    start_frame: int = 0,
-    max_samples: int = 15000,
-=======
     segment: Segment = Segment(0, -1),
     sample_rate: int = 1,
     max_samples: int = 15000,
     quality: str = "worst",
->>>>>>> 583eaa20
 ) -> list:
     """Extract video frames into a list of images.
 
@@ -128,15 +119,12 @@
     ----------
     video : Video
         An video object, either YouTubeVideo or VideoStream.
-<<<<<<< HEAD
     youtube_uri: Str
         The output directory where images from YouTubeVideo
         will be written. Images from VideoStream will be written
         to VideoStream.uri directory.
-=======
     segment: Segment
         A Segment object, localizing video in time to (start_fno, end_fno)
->>>>>>> 583eaa20
     sample_rate : Int
         The sampling rate in number of frames
     max_samples : Int
