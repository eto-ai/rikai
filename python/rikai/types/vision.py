#
#  Licensed under the Apache License, Version 2.0 (the "License");
#  you may not use this file except in compliance with the License.
#  You may obtain a copy of the License at
#
#    http://www.apache.org/licenses/LICENSE-2.0
#
#  Unless required by applicable law or agreed to in writing, software
#  distributed under the License is distributed on an "AS IS" BASIS,
#  WITHOUT WARRANTIES OR CONDITIONS OF ANY KIND, either express or implied.
#  See the License for the specific language governing permissions and
#  limitations under the License.

"""Vision Related User-defined Types:

- :py:class:`Image`
- :py:class:`Label`
"""

# Third-party libraries
import numpy as np
from PIL import Image as PILImage

# Rikai
from rikai.mixin import Asset, ToNumpy, Displayable
from rikai.spark.types import ImageType, LabelType

__all__ = ["Image", "Label"]


<<<<<<< HEAD
class Image(ToNumpy, Asset, Displayable):
    """Image resource"""
=======
class Image(ToNumpy, Asset):
    """An Image Asset.

    Parameters
    ----------
    uri : str
        The URI pointed to an Image stored on external storage.
    """
>>>>>>> b4a3b0d9

    __UDT__ = ImageType()

    def __init__(self, uri: str):
        super().__init__(uri)
        self._cached_data = None

    def show(self, **kwargs):
        """
        Custom visualizer for this image in jupyter notebook

        Parameters
        ----------
        kwargs: dict
            Optional display arguments

        Returns
        -------
        img: IPython.display.Image
        """
        from IPython.display import Image

        return Image(self.uri, **kwargs)

    def __repr__(self) -> str:
        return f"Image(uri={self.uri})"

    def _repr_html_(self):
        """Default visualizer for remote ref (or local ref under cwd)"""
        return self.show()._repr_html_()

    def _repr_mimebundle_(self, include=None, exclude=None):
        """default visualizer for embedded mime bundle"""
        return self.show()._repr_mimebundle_(include=include, exclude=exclude)

    def _repr_jpeg_(self):
        """default visualizer for embedded jpeg"""
        return self.show()._repr_jpeg_()

    def _repr_png_(self):
        """default visualizer for embedded png"""
        return self.show()._repr_png_()

    def __eq__(self, other) -> bool:
        return isinstance(other, Image) and super().__eq__(other)

    def to_pil(self) -> PILImage:
        """Return an PIL image.

        The caller should close the image.
        https://pillow.readthedocs.io/en/stable/reference/open_files.html#image-lifecycle
        """
        return PILImage.open(self.open())

    def to_numpy(self) -> np.ndarray:
        """Convert this image into an :py:class:`numpy.ndarray`."""
        if self._cached_data is None:
            with self.to_pil() as pil_img:
                self._cached_data = np.asarray(pil_img)
        assert self._cached_data is not None
        return self._cached_data


class Label(ToNumpy):
    """Text Label

    A strong-typed Text label.
    """

    __UDT__ = LabelType()

    def __init__(self, label: str):
        """Label

        Parameters
        ----------
        label : str
            Label text

        """
        self.label = label

    def __str__(self) -> str:
        return self.label

    def __repr__(self) -> str:
        return f"label({self.label})"

    def __eq__(self, other) -> bool:
        return isinstance(other, Label) and self.label == other.label

    def to_numpy(self) -> np.ndarray:
        return np.array([self.label])<|MERGE_RESOLUTION|>--- conflicted
+++ resolved
@@ -28,11 +28,7 @@
 __all__ = ["Image", "Label"]
 
 
-<<<<<<< HEAD
 class Image(ToNumpy, Asset, Displayable):
-    """Image resource"""
-=======
-class Image(ToNumpy, Asset):
     """An Image Asset.
 
     Parameters
@@ -40,7 +36,6 @@
     uri : str
         The URI pointed to an Image stored on external storage.
     """
->>>>>>> b4a3b0d9
 
     __UDT__ = ImageType()
 
