#  Copyright 2021 Rikai Authors
#
#  Licensed under the Apache License, Version 2.0 (the "License");
#  you may not use this file except in compliance with the License.
#  You may obtain a copy of the License at
#
#    http://www.apache.org/licenses/LICENSE-2.0
#
#  Unless required by applicable law or agreed to in writing, software
#  distributed under the License is distributed on an "AS IS" BASIS,
#  WITHOUT WARRANTIES OR CONDITIONS OF ANY KIND, either express or implied.
#  See the License for the specific language governing permissions and
#  limitations under the License.

"""Vision related Spark UDFs.
"""

# Third Party
import numpy as np
from pyspark.sql.functions import udf
from pyspark.sql.types import ArrayType

# Rikai
from rikai.io import copy as _copy
from rikai.logging import logger
from rikai.numpy import ndarray
from rikai.spark.types.vision import ImageType
from rikai.types.vision import Image
from rikai.types.video import (
    YouTubeVideo,
    VideoStream,
    SingleFrameSampler,
    Segment,
)


__all__ = [
    "image",
    "image_copy",
    "numpy_to_image",
    "video_to_images",
    "spectrogram_image",
]


@udf(returnType=ImageType())
def image(uri: str) -> Image:
    """Build an :py:class:`Image` from a URI."""
    return Image(uri)


@udf(returnType=ImageType())
def image_copy(img: Image, uri: str) -> Image:
    """Copy the image to a new destination, specified by the URI.

    Parameters
    ----------
    img : Image
        An image object
    uri : str
        The base directory to copy the image to.

    Return
    ------
    Image
        Return a new image pointed to the new URI
    """
    logger.info("Copying image src=%s dest=%s", img.uri, uri)
    return Image(_copy(img.uri, uri))


@udf(returnType=ImageType())
def numpy_to_image(array: ndarray, uri: str) -> Image:
    """Convert a numpy array to image, and upload to external storage.

    Parameters
    ----------
    array : :py:class:`numpy.ndarray`
        Image data.
    uri : str
        The base directory to copy the image to.

    Return
    ------
    Image
        Return a new image pointed to the new URI.

    Example
    -------

    >>> spark.createDataFrame(..).registerTempTable("df")
    >>>
    >>> spark.sql(\"\"\"SELECT numpy_to_image(
    ...        resize(grayscale(image)),
    ...        lit('s3://asset')
    ...    ) AS new_image FROM df\"\"\")

    See Also
    --------
    :py:meth:`rikai.types.vision.Image.from_array`
    """
    return Image.from_array(array, uri)


@udf(returnType=ArrayType(ImageType()))
def video_to_images(
    video,
    segment: Segment = Segment(0, -1),
    sample_rate: int = 1,
    max_samples: int = 15000,
    quality: str = "worst",
) -> list:
    """Extract video frames into a list of images.

    Parameters
    ----------
    video : Video
<<<<<<< HEAD
        A video object, either YouTubeVideo or VideoStream.
=======
        An video object, either YouTubeVideo or VideoStream.
    segment: Segment
        A Segment object, localizing video in time to (start_fno, end_fno)
>>>>>>> 0e1eb6a2
    sample_rate : Int
        The sampling rate in number of frames
    max_samples : Int
        Yield at most this many frames (-1 means no max)
<<<<<<< HEAD

=======
    quality: str, default 'worst'
                Either 'worst' (lowest bitrate) or 'best' (highest bitrate)
                See: https://pythonhosted.org/Pafy/index.html#Pafy.Pafy.getbest
>>>>>>> 0e1eb6a2
    Return
    ------
    List
        Return a list of images from video indexed by frame number.
    """
    assert isinstance(video, YouTubeVideo) or isinstance(
        video, VideoStream
    ), "Input type must be YouTubeVideo or VideoStream"
    assert isinstance(segment, Segment), "Second input type must be Segment"

    base_path = video.uri

    start_frame = segment.start_fno
    if segment.end_fno > 0:
        max_samples = min((segment.end_fno - start_frame), max_samples)

    if isinstance(video, YouTubeVideo):
        base_path = video.vid
        video_iterator = SingleFrameSampler(
            video.get_stream(quality=quality),
            sample_rate,
            start_frame,
            max_samples,
        )
    else:
        video_iterator = SingleFrameSampler(
            video, sample_rate, start_frame, max_samples
        )

    return [
        Image.from_array(
            img,
            "{}_{}.jpg".format(base_path, (start_frame + idx) * sample_rate),
        )
        for idx, img in enumerate(video_iterator)
    ]


@udf(returnType=ImageType())
def spectrogram_image(
    video,
    segment: Segment = Segment(0, -1),
    size: int = 224,
    max_samples: int = 15000,
) -> Image:
    """Applies ffmpeg filter to generate spectrogram image.

    Parameters
    ----------
    video : Video
        A video object, either YouTubeVideo or VideoStream.
    segment: Segment
            A Segment object, localizing video in time to (start_fno, end_fno)
    max_samples : Int
            Yield at most this many frames (-1 means no max)
    size : Int
        Sets resolution of frequency, time spectrogram image.

    Return
    ------
    Image
        Return an Image of the audio spectrogram.
    """
    import ffmpeg

    assert isinstance(video, YouTubeVideo) or isinstance(
        video, VideoStream
    ), "Input type must be YouTubeVideo or VideoStream"
    assert isinstance(segment, Segment), "Second input type must be Segment"

    base_path = video.vid if isinstance(video, YouTubeVideo) else video.uri
    start_frame = segment.start_fno
    if segment.end_fno > 0:
        max_samples = min((segment.end_fno - start_frame), max_samples)
    video_uri = (
        video.get_stream().uri
        if isinstance(video, YouTubeVideo)
        else video.uri
    )
    output, _ = (
        ffmpeg.input(video_uri)
        .filter("showspectrumpic", "{}x{}".format(size, size), legend=0)
        .output(
            "pipe:",
            format="rawvideo",
            pix_fmt="rgb24",
            start_number=start_frame,
            vframes=max_samples,
        )
        .run(capture_stdout=True)
    )
    return Image.from_array(
        np.frombuffer(output, np.uint8).reshape([size, size, 3]),
        "{}_spectrogram.jpg".format(base_path),
    )<|MERGE_RESOLUTION|>--- conflicted
+++ resolved
@@ -115,31 +115,24 @@
     Parameters
     ----------
     video : Video
-<<<<<<< HEAD
-        A video object, either YouTubeVideo or VideoStream.
-=======
         An video object, either YouTubeVideo or VideoStream.
     segment: Segment
         A Segment object, localizing video in time to (start_fno, end_fno)
->>>>>>> 0e1eb6a2
     sample_rate : Int
         The sampling rate in number of frames
     max_samples : Int
         Yield at most this many frames (-1 means no max)
-<<<<<<< HEAD
-
-=======
     quality: str, default 'worst'
                 Either 'worst' (lowest bitrate) or 'best' (highest bitrate)
                 See: https://pythonhosted.org/Pafy/index.html#Pafy.Pafy.getbest
->>>>>>> 0e1eb6a2
+
     Return
     ------
     List
         Return a list of images from video indexed by frame number.
     """
-    assert isinstance(video, YouTubeVideo) or isinstance(
-        video, VideoStream
+    assert isinstance(
+        video, (YouTubeVideo, VideoStream)
     ), "Input type must be YouTubeVideo or VideoStream"
     assert isinstance(segment, Segment), "Second input type must be Segment"
 
@@ -198,8 +191,8 @@
     """
     import ffmpeg
 
-    assert isinstance(video, YouTubeVideo) or isinstance(
-        video, VideoStream
+    assert isinstance(
+        video, (YouTubeVideo, VideoStream)
     ), "Input type must be YouTubeVideo or VideoStream"
     assert isinstance(segment, Segment), "Second input type must be Segment"
 
