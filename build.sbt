import java.io.File
import scala.reflect.io.Directory

scalaVersion := "2.12.11"
name := "rikai"

def versionFmt(out: sbtdynver.GitDescribeOutput): String = {
  val parts = out.ref.dropPrefix.split('.').toList
  val major :: minor :: patch :: rest = parts
  val nextPatchInt = patch.toInt + 1
  if (out.isSnapshot)
    s"$major.$minor.$nextPatchInt-SNAPSHOT"
  else
    out.ref.dropPrefix
}

def fallbackVersion(d: java.util.Date): String =
  s"HEAD-${sbtdynver.DynVer timestamp d}"

inThisBuild(
  List(
    organization := "ai.eto",
    homepage := Some(url("https://github.com/eto-ai/rikai")),
    licenses := List(
      "Apache-2.0" -> url("http://www.apache.org/licenses/LICENSE-2.0")
    ),
    developers := List(
      Developer(
        "rikai-dev",
        "Rikai Developers",
        "rikai-dev@eto.ai",
        url("https://github.com/eto-ai/rikai")
      )
    ),
    version := dynverGitDescribeOutput.value
      .mkVersion(versionFmt, fallbackVersion(dynverCurrentDate.value)),
    dynver := {
      val d = new java.util.Date
      sbtdynver.DynVer
        .getGitDescribeOutput(d)
        .mkVersion(versionFmt, fallbackVersion(d))
    }
  )
)

scmInfo := Some(
  ScmInfo(
    url("https://github.com/eto-ai/rikai"),
    "git@github.com:eto-ai/rikai.git"
  )
)

libraryDependencies ++= {
  val sparkVersion = "3.1.1"
  val awsVersion = "2.15.69"
<<<<<<< HEAD
  val log4jScalaVersion = "12.0"
  val log4jVersion = "2.13.0"
=======
  val log4jVersion = "2.15.0"
  val scalaLoggingVersion = "3.9.4"
  val snappyVersion = "1.1.8.4" // Support Apple Silicon
>>>>>>> bf8e01d2
  val scalatestVersion = "3.2.0"
  val circeVersion = "0.12.3"
  val mlflowVersion = "1.21.0"

  Seq(
    "org.apache.spark" %% "spark-sql" % sparkVersion % "provided",
    "software.amazon.awssdk" % "s3" % awsVersion % "provided",
<<<<<<< HEAD
    "org.apache.logging.log4j" %% "log4j-api-scala" % log4jScalaVersion,
=======
    "org.xerial.snappy" % "snappy-java" % snappyVersion,
>>>>>>> bf8e01d2
    "org.apache.logging.log4j" % "log4j-core" % log4jVersion % Runtime,
    "com.typesafe.scala-logging" %% "scala-logging" % scalaLoggingVersion,
    "org.scalatest" %% "scalatest-funsuite" % scalatestVersion % "test",
    "io.circe" %% "circe-core" % circeVersion,
    "io.circe" %% "circe-generic" % circeVersion,
    "io.circe" %% "circe-parser" % circeVersion,
    "org.mlflow" % "mlflow-client" % mlflowVersion
  )
}

scalacOptions ++= Seq(
  "-encoding",
  "utf8",
  "-Xfatal-warnings",
  "-Ywarn-dead-code",
  "-deprecation",
  "-unchecked",
  "-language:implicitConversions",
  "-language:higherKinds",
  "-language:existentials",
  "-language:postfixOps",
  "-Xlint:unused"
)

parallelExecution in Test := false
fork in Test := true

antlr4PackageName in Antlr4 := Some("ai.eto.rikai.sql.spark.parser")
antlr4GenVisitor in Antlr4 := true
antlr4Version in Antlr4 := "4.8-1"

enablePlugins(Antlr4Plugin)

Compile / doc / scalacOptions ++= Seq(
  "-skip-packages",
  "ai.eto.rikai.sql.spark.parser"
)

publishLocal := {
  val ivyHome = ivyPaths.value.ivyHome.get.getCanonicalPath
  val cachePath =
    s"${ivyHome}/cache/${organization.value}/${name.value}_${scalaVersion.value.split('.').slice(0, 2).mkString(".")}"
  val cache = new Directory(new File(cachePath))
  if (cache.exists) {
    println("Rikai found in local cache. Removing...")
    assert(
      cache.deleteRecursively(),
      s"Could not delete Rikai cache ${cachePath}"
    )
    println(s"Local Rikai cache removed (${cachePath})")
  }
  publishLocal.value
}<|MERGE_RESOLUTION|>--- conflicted
+++ resolved
@@ -53,14 +53,9 @@
 libraryDependencies ++= {
   val sparkVersion = "3.1.1"
   val awsVersion = "2.15.69"
-<<<<<<< HEAD
-  val log4jScalaVersion = "12.0"
-  val log4jVersion = "2.13.0"
-=======
   val log4jVersion = "2.15.0"
   val scalaLoggingVersion = "3.9.4"
   val snappyVersion = "1.1.8.4" // Support Apple Silicon
->>>>>>> bf8e01d2
   val scalatestVersion = "3.2.0"
   val circeVersion = "0.12.3"
   val mlflowVersion = "1.21.0"
@@ -68,11 +63,7 @@
   Seq(
     "org.apache.spark" %% "spark-sql" % sparkVersion % "provided",
     "software.amazon.awssdk" % "s3" % awsVersion % "provided",
-<<<<<<< HEAD
-    "org.apache.logging.log4j" %% "log4j-api-scala" % log4jScalaVersion,
-=======
     "org.xerial.snappy" % "snappy-java" % snappyVersion,
->>>>>>> bf8e01d2
     "org.apache.logging.log4j" % "log4j-core" % log4jVersion % Runtime,
     "com.typesafe.scala-logging" %% "scala-logging" % scalaLoggingVersion,
     "org.scalatest" %% "scalatest-funsuite" % scalatestVersion % "test",
